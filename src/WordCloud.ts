--- conflicted
+++ resolved
@@ -27,19 +27,6 @@
 import "./../style/visual.less";
 
 import { select as d3Select, Selection as d3Selection } from 'd3-selection';
-<<<<<<< HEAD
-import { Transition as d3Transition } from 'd3-transition';
-import 'd3-transition';
-
-import isEmpty from 'lodash.isempty';
-import isString from 'lodash.isstring';
-import sortBy from 'lodash.sortby';
-import maxBy from 'lodash.maxby';
-import minBy from 'lodash.minby';
-import includes from 'lodash.includes';
-import range from 'lodash.range';
-=======
->>>>>>> f9bbcdb2
 
 import isEmpty from 'lodash.isempty';
 import isString from 'lodash.isstring';
@@ -48,20 +35,13 @@
 import minBy from 'lodash.minby';
 import range from 'lodash.range';
 
-<<<<<<< HEAD
-=======
 import powerbiVisualsApi from "powerbi-visuals-api";
 
->>>>>>> f9bbcdb2
 import DataView = powerbiVisualsApi.DataView;
 import IViewport = powerbiVisualsApi.IViewport;
 import PrimitiveValue = powerbiVisualsApi.PrimitiveValue;
 import DataViewCategoryColumn = powerbiVisualsApi.DataViewCategoryColumn;
 import DataViewObjectPropertyIdentifier = powerbiVisualsApi.DataViewObjectPropertyIdentifier; 
-<<<<<<< HEAD
-import CustomVisualOpaqueIdentity = powerbiVisualsApi.visuals.CustomVisualOpaqueIdentity;
-=======
->>>>>>> f9bbcdb2
 
 import IColorPalette = powerbiVisualsApi.extensibility.ISandboxExtendedColorPalette;
 import IVisualEventService = powerbiVisualsApi.extensibility.IVisualEventService;
@@ -91,21 +71,13 @@
 import { FormattingSettingsService } from "powerbi-visuals-utils-formattingmodel";
 
 import { WordCloudText, WordCloudData, WordCloudDataPoint, WordCloudDataView, WordCloudGroup } from "./dataInterfaces";
-<<<<<<< HEAD
-import { SelectionIdValues, ValueSelectionManager } from "./valueSelectionManager";
-=======
-
->>>>>>> f9bbcdb2
+
 import { getRandomColor } from "./wordCloudUtils";
 import { GeneralSettings, RotateTextSettings, WordCloudSettings } from "./settings";
 import { VisualLayout } from "./VisualLayout";
 import { WordCloudColumns } from "./WordCloudColumns";
 import {IWordCloudBehaviorOptions, WordCloudBehavior} from "./behavior";
 
-<<<<<<< HEAD
-type Transition<T1, T2 = T1> = d3Transition<any, T1, any, T2>;
-=======
->>>>>>> f9bbcdb2
 type Selection<T1, T2 = T1> = d3Selection<any, T1, any, T2>;
 
 type WordMap = { [word: string]: boolean };
@@ -419,11 +391,8 @@
     private static punctuationRegExp: RegExp = new RegExp(`[${WordCloud.Punctuation.join("\\")}]`, "gim");
     private static whiteSpaceRegExp: RegExp = /\s/;
 
-<<<<<<< HEAD
-=======
     private animationRequestId: number;
 
->>>>>>> f9bbcdb2
     public static converter(
         dataView: DataView,
         settings: WordCloudSettings,
@@ -804,22 +773,6 @@
             * Math.floor(WordCloud.getFromCycledSequence(WordCloud.PreparedRandoms, index) * settings.rotateText.maxNumberOfOrientations.value);
 
         return settings.rotateText.minAngle.value + angle;
-<<<<<<< HEAD
-    }
-
-    public handleContextMenu(event : PointerEvent, dataPoint : WordCloudDataPoint) {
-        this.selectionManager.showContextMenu(
-            (dataPoint && dataPoint.selectionIds && dataPoint.selectionIds[0]) 
-            ? dataPoint.selectionIds[0] 
-            : {},
-            {
-                x: event.clientX,
-                y: event.clientY
-            }
-        );
-        event.preventDefault();
-=======
->>>>>>> f9bbcdb2
     }
 
     constructor(options: VisualConstructorOptions) {
@@ -840,15 +793,8 @@
 
         this.colorPalette = options.host.colorPalette;
         this.visualHost = options.host;
-<<<<<<< HEAD
-        this.selectionManager = this.visualHost.createSelectionManager();
-
-        this.valueSelectionManager = new ValueSelectionManager<string>(
-            this.visualHost,
-=======
         const selectionManager: ISelectionManager = this.visualHost.createSelectionManager();
         this.behavior = new WordCloudBehavior(selectionManager, 
->>>>>>> f9bbcdb2
             (text: string): ISelectionId[] => {
                 const dataPoints: WordCloudDataPoint[] = this.data
                     && this.data.dataPoints
@@ -874,14 +820,10 @@
         this.fontFamily = this.root.style("font-family");
 
         this.main = this.root.append("g");
-<<<<<<< HEAD
-        this.main.append("g").classed(WordCloud.Words.className, true);
-=======
         this.main.append("g")
             .classed(WordCloud.Words.className, true)
             .attr("role", "listbox")
             .attr("aria-multiselectable", "true");
->>>>>>> f9bbcdb2
 
         // init canvas context for calculate label positions
         const canvas = document.createElement("canvas");
@@ -902,28 +844,15 @@
         cancelAnimationFrame(this.animationRequestId);
 
         this.eventService.renderingStarted(visualUpdateOptions);
-<<<<<<< HEAD
-        this.formattingSettings = this.formattingSettingsService.populateFormattingSettingsModel(WordCloudSettings, visualUpdateOptions.dataViews);
-
-        if (visualUpdateOptions !== this.visualUpdateOptions) {
-            this.incomingUpdateOptions = visualUpdateOptions;
-        }
-
-        this.visualUpdateOptions = this.incomingUpdateOptions;
-=======
         this.formattingSettings = this.formattingSettingsService.populateFormattingSettingsModel(WordCloudSettings, visualUpdateOptions.dataViews[0]);
 
         this.visualUpdateOptions = visualUpdateOptions;
->>>>>>> f9bbcdb2
         this.layout.viewport = this.visualUpdateOptions.viewport;
 
         const dataView: DataView = visualUpdateOptions.dataViews[0];
 
         if (this.layout.viewportInIsZero) {
-<<<<<<< HEAD
-=======
             this.eventService.renderingFinished(visualUpdateOptions);
->>>>>>> f9bbcdb2
             return;
         }
 
@@ -938,10 +867,7 @@
 
         if (!data) {
             this.clear();
-<<<<<<< HEAD
-=======
             this.eventService.renderingFinished(visualUpdateOptions);
->>>>>>> f9bbcdb2
             return;
         }
 
@@ -992,11 +918,7 @@
             return;
         }
 
-<<<<<<< HEAD
-        requestAnimationFrame(() => {
-=======
         this.animationRequestId = requestAnimationFrame(() => {
->>>>>>> f9bbcdb2
             const surface: number[] = range(
                 WordCloud.MinViewport.width,
                 (this.specialViewport.width >> WordCloud.WidthOffset) * this.specialViewport.height,
@@ -1483,11 +1405,7 @@
             .selectAll("g")
             .data(wordCloudDataView.data);
 
-<<<<<<< HEAD
-            const wordGroupSelectionMerged: Selection<WordCloudDataPoint> = this.wordsGroupSelection
-=======
         const wordGroupSelectionMerged: Selection<WordCloudDataPoint> = this.wordsGroupSelection
->>>>>>> f9bbcdb2
             .enter()
             .append("g")
             .merge(this.wordsGroupSelection)
@@ -1532,19 +1450,6 @@
             .attr("y", (dataPoint: WordCloudDataPoint) => -dataPoint.size * WordCloud.YOffsetPosition)
             .attr("height", (dataPoint: WordCloudDataPoint) => dataPoint.size * WordCloud.HeightOffsetPosition)
             .attr("fill", () => WordCloud.TextFillColor)
-<<<<<<< HEAD
-            .on("click", (event: MouseEvent, dataPoint: WordCloudDataPoint) => {
-                event.stopPropagation();
-
-                this.setSelection(dataPoint, event.ctrlKey);
-            })
-            .on('contextmenu', (event : PointerEvent, datum : WordCloudDataPoint) =>
-                this.handleContextMenu(event, datum)
-            );
-
-        this.clearIncorrectSelection(this.data.dataView);
-        this.renderSelection();
-=======
             .attr("tabindex", 0)
             .attr("stroke", this.colorPalette.isHighContrast ? this.colorPalette.foreground.value : WordCloud.WordOutlineColor)
             .attr("role", "option")
@@ -1555,62 +1460,9 @@
             .remove();
             
         this.bindSelectionHandler(wordGroupSelectionMerged);
->>>>>>> f9bbcdb2
         this.renderTooltip(wordGroupSelectionMerged);
     }
 
-<<<<<<< HEAD
-    private clearIncorrectSelection(dataView: DataView): void {
-        const oldIdentityKeys: string[] = this.oldIdentityKeys;
-
-        const categories: DataViewCategoryColumn[] = dataView
-            && dataView.categorical
-            && dataView.categorical.categories;
-
-        const identityKeys: string[] = categories
-            && categories[0]
-            && categories[0].identity
-            && categories[0].identity.map((identity: CustomVisualOpaqueIdentity) => JSON.stringify(identity));
-
-        this.oldIdentityKeys = identityKeys;
-
-        if (oldIdentityKeys && oldIdentityKeys.length > identityKeys.length) {
-            this.valueSelectionManager.clear(false);
-
-            return;
-        }
-
-        if (!isEmpty(identityKeys)) {
-            const incorrectValues: SelectionIdValues<string>[] = this.valueSelectionManager
-                .getSelectionIdValues
-                .filter((idValue: SelectionIdValues<string>) => {
-                    return idValue.selectionId.some((selectionId: ISelectionId) => {
-                        return includes(identityKeys, selectionId.getKey());
-                    });
-                });
-
-            incorrectValues.forEach((value: SelectionIdValues<string>) => {
-                this.valueSelectionManager
-                    .selectedValues
-                    .splice(this.valueSelectionManager
-                        .selectedValues
-                        .indexOf(value.value), 1);
-            });
-        }
-    }
-
-    private setSelection(dataPoint: WordCloudDataPoint, ctrlKey: boolean): void {
-        if (!dataPoint) {
-            this.clearSelection();
-
-            return;
-        }
-
-        this.valueSelectionManager
-            .selectAndSendSelection(dataPoint.text, ctrlKey);
-        this.renderSelection();
-    }
-=======
     private bindSelectionHandler(
         wordsSelection: Selection<WordCloudDataPoint>): void {
 
@@ -1619,7 +1471,6 @@
             root: this.root,
             main: this.main
         };
->>>>>>> f9bbcdb2
 
         this.behavior.bindEvents(behaviorOptions);
     }
@@ -1671,63 +1522,13 @@
             .style("line-height", WordCloud.TheSecondLineHeight); // Note: This construction fixes bug #6343.
     }
 
-<<<<<<< HEAD
-    private renderSelection(): void {
-        if (!this.wordsTextUpdateSelection) {
-            return;
-        }
-
-        if (!this.valueSelectionManager.hasSelection) {
-            this.setOpacity(this.wordsTextUpdateSelection, WordCloud.MaxOpacity);
-
-            return;
-        }
-
-        const selectedColumns: Selection<WordCloudDataPoint> = this.wordsTextUpdateSelection
-            .filter((dataPoint: WordCloudDataPoint) => {
-                return this.valueSelectionManager.isSelected(dataPoint.text);
-            });
-
-        this.setOpacity(this.wordsTextUpdateSelection, WordCloud.MinOpacity);
-        this.setOpacity(selectedColumns, WordCloud.MaxOpacity);
-    }
-
-    private setOpacity(element: Selection<any>, opacityValue: number): void {
-        element.style("fill-opacity", opacityValue);
-
-        if (this.main) { // Note: This construction fixes bug #6343.
-            this.main.style("line-height", WordCloud.TheThirdLineHeight);
-            this.animateSelection(this.main, 0, this.durationAnimations)
-                .style("line-height", WordCloud.TheFourthLineHeight);
-        }
-    }
-
-=======
->>>>>>> f9bbcdb2
     public getFormattingModel(): powerbi.visuals.FormattingModel {
         const formattingModel = this.formattingSettingsService.buildFormattingModel(this.formattingSettings);
         return formattingModel;
     }
 
-<<<<<<< HEAD
-    private animateSelection<T extends Selection<any>>(
-        element: T,
-        duration: number = 0,
-        delay: number = 0,
-        callback?: (data: any, index: number) => void): Transition<any> {
-
-        return element.transition()
-            .delay(delay)
-            .duration(duration)
-            .on("end", callback);
-    }
-
-    private renderTooltip(selection: Selection<WordCloudDataPoint>): void {
-        const categorical: WordCloudColumns<DataViewCategoryColumn> = WordCloudColumns.getCategoricalColumns(this.incomingUpdateOptions.dataViews[0]);
-=======
     private renderTooltip(selection: Selection<WordCloudDataPoint>): void {
         const categorical: WordCloudColumns<DataViewCategoryColumn> = WordCloudColumns.getCategoricalColumns(this.visualUpdateOptions.dataViews[0]);
->>>>>>> f9bbcdb2
         let wordValueFormatter: IValueFormatter = null;
 
         if (categorical.Values && categorical.Values[0]) {
