name: build

on:
  push:
    branches: [ main, dev, certification]
  pull_request:
    branches: [ main, dev, certification ]

jobs:
  build:
    runs-on: ubuntu-latest
    strategy:
      matrix:
<<<<<<< HEAD
        node-version: [14.x, 16.x, 18.x]
=======
        node-version: [18.x, 20.x]
>>>>>>> f9bbcdb2

    steps:
    - uses: actions/checkout@v2
    - name: Use Node.js ${{ matrix.node-version }}
      uses: actions/setup-node@v1
      with:
        node-version: ${{ matrix.node-version }}

    - run: npm audit
      continue-on-error: true

<<<<<<< HEAD
=======
    - run: npm outdated
      continue-on-error: true
>>>>>>> f9bbcdb2
    - run: npm ci

    - run: npm run eslint --if-present

    - run: npm run lint --if-present

    - run: npm run package

<<<<<<< HEAD
    - run: npm run test
=======
    - run: npm test
>>>>>>> f9bbcdb2
      env:
        CI: true<|MERGE_RESOLUTION|>--- conflicted
+++ resolved
@@ -11,11 +11,7 @@
     runs-on: ubuntu-latest
     strategy:
       matrix:
-<<<<<<< HEAD
-        node-version: [14.x, 16.x, 18.x]
-=======
         node-version: [18.x, 20.x]
->>>>>>> f9bbcdb2
 
     steps:
     - uses: actions/checkout@v2
@@ -27,11 +23,8 @@
     - run: npm audit
       continue-on-error: true
 
-<<<<<<< HEAD
-=======
     - run: npm outdated
       continue-on-error: true
->>>>>>> f9bbcdb2
     - run: npm ci
 
     - run: npm run eslint --if-present
@@ -40,10 +33,6 @@
 
     - run: npm run package
 
-<<<<<<< HEAD
-    - run: npm run test
-=======
     - run: npm test
->>>>>>> f9bbcdb2
       env:
         CI: true