/*
 *  Power BI Visualizations
 *
 *  Copyright (c) Microsoft Corporation
 *  All rights reserved.
 *  MIT License
 *
 *  Permission is hereby granted, free of charge, to any person obtaining a copy
 *  of this software and associated documentation files (the ""Software""), to deal
 *  in the Software without restriction, including without limitation the rights
 *  to use, copy, modify, merge, publish, distribute, sublicense, and/or sell
 *  copies of the Software, and to permit persons to whom the Software is
 *  furnished to do so, subject to the following conditions:
 *
 *  The above copyright notice and this permission notice shall be included in
 *  all copies or substantial portions of the Software.
 *
 *  THE SOFTWARE IS PROVIDED *AS IS*, WITHOUT WARRANTY OF ANY KIND, EXPRESS OR
 *  IMPLIED, INCLUDING BUT NOT LIMITED TO THE WARRANTIES OF MERCHANTABILITY,
 *  FITNESS FOR A PARTICULAR PURPOSE AND NONINFRINGEMENT. IN NO EVENT SHALL THE
 *  AUTHORS OR COPYRIGHT HOLDERS BE LIABLE FOR ANY CLAIM, DAMAGES OR OTHER
 *  LIABILITY, WHETHER IN AN ACTION OF CONTRACT, TORT OR OTHERWISE, ARISING FROM,
 *  OUT OF OR IN CONNECTION WITH THE SOFTWARE OR THE USE OR OTHER DEALINGS IN
 *  THE SOFTWARE.
 */

import powerbiVisualsApi from "powerbi-visuals-api";
import { select as d3Select } from "d3-selection";
import difference from "lodash.difference";

// powerbi
import DataView = powerbiVisualsApi.DataView;
import ISelectionId = powerbiVisualsApi.visuals.ISelectionId;
import PrimitiveValue = powerbiVisualsApi.PrimitiveValue;
import DataViewCategoryColumn = powerbiVisualsApi.DataViewCategoryColumn;
import IColorInfo = powerbiVisualsApi.IColorInfo;

// powerbi.extensibility.utils.test
<<<<<<< HEAD
import { createColorPalette, renderTimeout, MockISelectionManager, d3Click, getRandomNumber } from "powerbi-visuals-utils-testutils";
=======
import { createColorPalette, renderTimeout, MockISelectionManager, d3Click, ClickEventType } from "powerbi-visuals-utils-testutils";
>>>>>>> f9bbcdb2

import { WordCloudData } from "./WordCloudData";
import { WordCloudBuilder } from "./WordCloudBuilder";
import { helpers } from "./helpers/helpers";
import areColorsEqual = helpers.areColorsEqual;

// WordCloud1447959067750
import { WordCloud as VisualClass } from "../src/WordCloud";
import { WordCloudText } from "../src/dataInterfaces";
import { FormattingSettingsService } from "powerbi-visuals-utils-formattingmodel";
import { WordCloudSettings } from "../src/settings";

/**
 * Extends the mock of ISelectionManager.
 * sendSelectionToHost is private method of ISelectionIdManager, so we don't have to add it to the test utils package.
 * Let's consider this ability if we have any other visuals with the same issue.
 */
MockISelectionManager.prototype["sendSelectionToHost"] = function (selectionIds: ISelectionId[]) {
  this.select(selectionIds);
};

describe("WordCloud", () => {
  let visualBuilder: WordCloudBuilder,
    defaultDataViewBuilder: WordCloudData,
    dataView: DataView;

  beforeEach(() => {
    visualBuilder = new WordCloudBuilder(1000, 500);
    defaultDataViewBuilder = new WordCloudData();

    dataView = defaultDataViewBuilder.getDataView();
  });

  describe("Unit tests", () => {
    it("getFromCycledSequence returns array item by exact index", () => {
      let targetArr: number[] = [4, 4, 4, 5, 4, 4];
      let receivedNum = VisualClass.getFromCycledSequence(targetArr, 3);
      expect(receivedNum).toEqual(5);
    });

    it("getFromCycledSequence returns array item by exact index with offset", () => {
      let targetArr: number[] = [4, 4, 4, 5, 4, 4];
      let receivedNum = VisualClass.getFromCycledSequence(targetArr, 1, 2);
      expect(receivedNum).toEqual(5);
    });

    it("getFromCycledSequence returns array item by exceeded index", () => {
      let targetArr: number[] = [4, 4, 4, 5, 4, 4];
      let receivedNum = VisualClass.getFromCycledSequence(targetArr, 9);
      expect(receivedNum).toEqual(5);
      receivedNum = VisualClass.getFromCycledSequence(targetArr, 21);
      expect(receivedNum).toEqual(5);
    });

    it("getFromCycledSequence returns array item by exceeded index with offset", () => {
      let targetArr: number[] = [4, 4, 4, 5, 4, 4];
      let receivedNum = VisualClass.getFromCycledSequence(targetArr, 4, 5);
      expect(receivedNum).toEqual(5);
      receivedNum = VisualClass.getFromCycledSequence(targetArr, 14, 7);
      expect(receivedNum).toEqual(5);
      receivedNum = VisualClass.getFromCycledSequence(targetArr, 7, 14);
      expect(receivedNum).toEqual(5);
    });

    it("getFromCycledSequence returns array item by negative index", () => {
      let targetArr: number[] = [4, 4, 4, 5, 4, 4];
      let receivedNum = VisualClass.getFromCycledSequence(targetArr, -2);
      expect(receivedNum).toBeUndefined();
    });

    it("getFromCycledSequence returns array item by negative index and positive offset", () => {
      let targetArr: number[] = [4, 4, 4, 5, 4, 4];
      let receivedNum = VisualClass.getFromCycledSequence(targetArr, -2, 5);
      expect(receivedNum).toEqual(5);
      receivedNum = VisualClass.getFromCycledSequence(targetArr, -2, 1);
      expect(receivedNum).toBeUndefined();
    });

    it("getFromCycledSequence returns array item by positive index and negative offset", () => {
      let targetArr: number[] = [4, 4, 4, 5, 4, 4];
      let receivedNum = VisualClass.getFromCycledSequence(targetArr, 3, -4);
      expect(receivedNum).toBeUndefined();
      receivedNum = VisualClass.getFromCycledSequence(targetArr, 5, -2);
      expect(receivedNum).toEqual(5);
    });

    it("getFromCycledSequence returns array item by negative index and negative offset", () => {
      let targetArr: number[] = [4, 4, 4, 5, 4, 4];
      let receivedNum = VisualClass.getFromCycledSequence(targetArr, -3, -3);
      expect(receivedNum).toBeUndefined();
    });

    it("Filter by count of items", () => {
      dataView.metadata.objects = {
        general: {
          minRepetitionsToDisplay: 200
        }
      };
        
<<<<<<< HEAD
      const formattingSettings = new FormattingSettingsService().populateFormattingSettingsModel(WordCloudSettings, [dataView]);
=======
      const formattingSettings = new FormattingSettingsService().populateFormattingSettingsModel(WordCloudSettings, dataView);
>>>>>>> f9bbcdb2

      const data = VisualClass.converter(dataView, formattingSettings, createColorPalette(), visualBuilder.visualHost);
      expect(data.dataPoints.length).toEqual(74);
    });
  });

  describe("DOM tests", () => {
    it("svg element created", () => {
      expect(visualBuilder.mainElement).toBeTruthy();
    });

    it("words mustn't intersect each other (rotation is disabled)", (done) => {
      let originalPreparedRandom: number[] = VisualClass.PreparedRandoms;
      dataView.categorical!.categories![0].values = ["Abracadabra1", "Abracadabra2", "Abracadabra3", "Abracadabra4", "Abracadabra5", "Abracadabra6"];
      dataView.categorical!.values![0].values = [20, 20, 20, 20, 20, 20];
      VisualClass.PreparedRandoms = [1];

      visualBuilder.updateRenderTimeout(dataView, () => {
          let boundedElements: any[] = [];

          const isIntersected = (firstBounded: ClientRect, secondBounded: ClientRect) => {
            const leftBorder: number = Math.max(firstBounded.left, secondBounded.left);
            const rightBorder: number = Math.min(firstBounded.right, secondBounded.right);
            const topBorder: number = Math.max(firstBounded.top, secondBounded.top);
            const botttomBorder: number = Math.min(firstBounded.bottom, secondBounded.bottom);
            return (rightBorder > leftBorder && botttomBorder > topBorder);
          };

          visualBuilder.wordRects && Array.from(visualBuilder.wordRects).forEach(
            (element: Element, index: number) => {
              const domRect = element.getBoundingClientRect();
              boundedElements.push({ domRect: domRect, id: index });
            }
          );

          for (let i: number = 0; i < boundedElements.length - 1; i++) {
            for (let k: number = i + 1; k < boundedElements.length; k++) {
              expect(isIntersected(boundedElements[i].domRect, boundedElements[k].domRect)).toBeFalsy();
            }
          }

          VisualClass.PreparedRandoms = originalPreparedRandom;
          done();
        }, 500);
    });

    it("apply excludes", (done) => {
      dataView.categorical!.categories![0].values = ["Afganistan", "Angola", "Rwanda", "Uganda", "Fiji", "Papua New Guinea"];

      dataView.metadata.objects = {
        stopWords: {
          show: true,
          words: "Papua New Guinea"
        }
      };

      // Should leave Angola and Fiji only
      // Afganistan, Rwanda, Uganda must be filtered by Excludes
      // Papua New Guinea must be filtered by StopWords option
      visualBuilder.updateRenderTimeout(dataView, () => {
          let length: number | undefined = visualBuilder.words && Array.from(visualBuilder.words).length;
          expect(length).toEqual(2);
          done();
        }, 500);
    });
<<<<<<< HEAD

    it("special characters Off with Word-breaking On", (done) => {
=======

    it("special characters Off with Word-breaking On", (done) => {
      dataView.categorical!.categories![0].values = ["!!!!", '"""""', "###", "%@@@", "????", ">>>>>", "C$$$", "M&Ms", "special characters"];

      dataView.metadata.objects = {
        general: {
          isPunctuationsCharacters: false,
          isBrokenText: true,
        }
      };

      let expectedWords: string[] = ["C", "M", "Ms", "special", "characters"];

      visualBuilder.updateRenderTimeout(dataView, () => {
        visualBuilder.wordText && Array.from(visualBuilder.wordText).forEach((element: Node) => {
            const text = element.textContent;
            expect(expectedWords.some((value: string) => {
                return text === value;
              }));
          });

          let length: number | undefined = visualBuilder.words && Array.from(visualBuilder.words).length;
          expect(length).toEqual(5);
          done();
        }, 500);
    });

    it("special characters Off with Word-breaking Off", (done) => {
>>>>>>> f9bbcdb2
      dataView.categorical!.categories![0].values = ["!!!!", '"""""', "###", "%@@@", "????", ">>>>>", "C$$$", "M&Ms", "special characters"];

      dataView.metadata.objects = {
        general: {
          isPunctuationsCharacters: false,
<<<<<<< HEAD
          isBrokenText: true,
        }
      };

      let expectedWords: string[] = ["C", "M", "Ms", "special", "characters"];
=======
          isBrokenText: false,
        }
      };

      let expectedWords: string[] = ["C", "M Ms", "special characters"];
>>>>>>> f9bbcdb2

      visualBuilder.updateRenderTimeout(dataView, () => {
        visualBuilder.wordText && Array.from(visualBuilder.wordText).forEach((element: Node) => {
            const text = element.textContent;
            expect(expectedWords.some((value: string) => {
                return text === value;
              }));
          });

          let length: number | undefined = visualBuilder.words && Array.from(visualBuilder.words).length;
<<<<<<< HEAD
          expect(length).toEqual(5);
=======
          expect(length).toEqual(3);
>>>>>>> f9bbcdb2
          done();
        }, 500);
    });

<<<<<<< HEAD
    it("special characters Off with Word-breaking Off", (done) => {
      dataView.categorical!.categories![0].values = ["!!!!", '"""""', "###", "%@@@", "????", ">>>>>", "C$$$", "M&Ms", "special characters"];

      dataView.metadata.objects = {
        general: {
          isPunctuationsCharacters: false,
          isBrokenText: false,
        }
      };

      let expectedWords: string[] = ["C", "M Ms", "special characters"];

      visualBuilder.updateRenderTimeout(dataView, () => {
        visualBuilder.wordText && Array.from(visualBuilder.wordText).forEach((element: Node) => {
            const text = element.textContent;
            expect(expectedWords.some((value: string) => {
                return text === value;
              }));
          });

          let length: number | undefined = visualBuilder.words && Array.from(visualBuilder.words).length;
          expect(length).toEqual(3);
          done();
        }, 500);
    });

    it("special characters On", (done) => {
      dataView.categorical!.categories![0].values = ["!!!!", '"""""', "###", "%@@@", "????", ">>>>>", "C$$$", "M&Ms", "special characters"];

      dataView.metadata.objects = {
        general: {
          isPunctuationsCharacters: true
        }
      };

      visualBuilder.updateflushAllD3TransitionsRenderTimeout(dataView, () => {
        visualBuilder.wordText && Array.from(visualBuilder.wordText).forEach((element: Node) => {
            const text = element.textContent;
            expect(defaultDataViewBuilder.valuesCategoryValues.some((value: any[]) => {
                  return text === value[0];
                }));
          });

          let length: number | undefined = visualBuilder.words && Array.from(visualBuilder.words).length;
          expect(length).toEqual(10);

          done();
        }, 300);
    });

    it("basic update", (done) => {
      visualBuilder.updateRenderTimeout(dataView, () => {
        expect(visualBuilder.wordText?.length).toBeGreaterThan(0);
        done();
      });
    });

    it("Word returns after word stop property is changed back", (done) => {
      visualBuilder.updateRenderTimeout(dataView, () => {
          const stopWord = "Afghanistan";
          let texts = visualBuilder.wordText && Array.from(visualBuilder.wordText);
          expect(texts?.length).toBeGreaterThan(0);

          dataView.metadata.objects = {
            stopWords: {
              show: true,
              words: stopWord
            }
          };

          visualBuilder.updateRenderTimeout(dataView, () => {
              texts = visualBuilder.wordText && Array.from(visualBuilder.wordText);
              let withStopWord = texts?.map(t => t.textContent).filter(t => t?.includes(stopWord));
              expect(withStopWord?.length).toBe(0);
              expect(texts?.length).toBeGreaterThan(0);

              (<any>dataView.metadata.objects).stopWords.show = false;

              visualBuilder.updateRenderTimeout(dataView, () => {
                  texts = visualBuilder.wordText && Array.from(visualBuilder.wordText);
                  withStopWord = texts?.map(t => t.textContent).filter(t => t?.includes(stopWord));
                  expect(withStopWord?.length).toBeGreaterThan(0);
                  expect(texts?.length).toBeGreaterThan(0);

                  done();
                }, 700);
            }, 500);
        }, 300);
    });

    it("click on first visual, then click on the second visual doesn't remove items", (done) => {
      const secondVisualBuilder: WordCloudBuilder = new WordCloudBuilder(500, 1000);

      visualBuilder.update(dataView);

      secondVisualBuilder.updateRenderTimeout(dataView, () => {
          const firstWord: SVGElement | undefined = visualBuilder.wordText && visualBuilder.wordText[0];

          d3Click(
            firstWord,
            parseInt(<string>firstWord?.getAttribute("x"), 10),
            parseInt(<string>firstWord?.getAttribute("y"), 10)
          );

          setTimeout(() => {
            const secondWord: SVGElement | undefined = secondVisualBuilder.wordText && secondVisualBuilder.wordText[0];

            d3Click(
              secondWord,
              parseInt(<string>secondWord?.getAttribute("x"), 10),
              parseInt(<string>secondWord?.getAttribute("y"), 10)
            );

            setTimeout(() => {
              expect(secondVisualBuilder.wordText?.length).toBe(visualBuilder.wordText?.length);

              done();
            });
          });
        }, 100);
    });

    it("click on first visual, then click on the second visual doesn't remove items", (done) => {
      defaultDataViewBuilder.valuesCategoryValues = [
        ["car collision hallway fall crash hallway", 1],
        ["car collision hallway hallway", 2],
        ["car collision person person car injure", 3]
      ];

      dataView = defaultDataViewBuilder.getDataView();

      visualBuilder.updateflushAllD3TransitionsRenderTimeout(dataView, () => {
          const texts = visualBuilder.wordText && Array.from(visualBuilder.wordText).map(
            (element: Node) => element.textContent);

          expect(texts?.length).toEqual(difference(texts).length);

          done();
        }, 100);
    });

    it("multiple selection test", (done) => {
      visualBuilder.updateflushAllD3TransitionsRenderTimeout(dataView, () => {
          visualBuilder.wordClick("Iran");

          renderTimeout(() => {
            expect(visualBuilder.selectedWords?.length).toBe(1);

            visualBuilder.wordClick("Albania", true);

            renderTimeout(() => {
              expect(visualBuilder.selectedWords?.length).toBe(2);

              done();
            });
          });
        }, 300);
    });

    it("max number of words test", (done) => {
      const maxNumberOfWords: number = 30;

      defaultDataViewBuilder.valuesCategoryValues.forEach((value: any[], index: number) => {
          value[1] = 1000 + index;
        });

      dataView = defaultDataViewBuilder.getDataView();

      dataView.metadata.objects = {
        general: {
          maxNumberOfWords,
          isBrokenText: false
        }
      };

      visualBuilder.updateflushAllD3TransitionsRenderTimeout(dataView, () => {
          expect(visualBuilder.wordText?.length).toEqual(maxNumberOfWords);

          done();
        }, 300);
    });

    // Check only max number of words, without additional options
    it("Max number of words", done => {
      const numberOfWords: number = 10;

      dataView.metadata.objects = {
        general: {
          maxNumberOfWords: numberOfWords
        }
      };

      visualBuilder.updateRenderTimeout(dataView, () => {
          let length: number | undefined = visualBuilder.words && Array.from(visualBuilder.words).length;
          expect(length).toBeLessThanOrEqual(numberOfWords);
          done();
        }, 500);
    });

    // Check only Word-breaking, without additional options
    it("Word-breaking option", done => {
      visualBuilder.updateRenderTimeout(dataView, () => {
          let oldLength = <number>(visualBuilder.words && Array.from(visualBuilder.words).length);
          dataView.metadata.objects = {
            general: {
              isBrokenText: true
            }
          };
          visualBuilder.updateRenderTimeout(dataView, () => {
              let newLength: number | undefined = visualBuilder.words && Array.from(visualBuilder.words).length;
              expect(newLength).toBeLessThanOrEqual(oldLength);
              done();
            }, 500);
        }, 500);
    });

    it("words with special characters", (done) => {
      defaultDataViewBuilder.valuesCategoryValues = [
        ["email?!", 1],
        ["email@emil.ru", 2],
        ["<html_tag>", 3]
      ];

      dataView = defaultDataViewBuilder.getDataView();
      dataView.metadata.objects = {
        general: {
          isBrokenText: false,
          isPunctuationsCharacters: true,
        }
      };

      visualBuilder.updateflushAllD3TransitionsRenderTimeout(dataView, () => {
          (visualBuilder.wordText && Array.from(visualBuilder.wordText))?.forEach(
            (element: Node) => {
              const text = element.textContent;
              expect(
                defaultDataViewBuilder.valuesCategoryValues.some(
                  (value: any[]) => {
                    return text === value[0];
                  }));
            }
          );

          done();
        }, 300);
    });

    it("empty word values test", () => {
      dataView.categorical!.categories![0].values =
        dataView.categorical!.categories![0].values.map(
          (value: PrimitiveValue, index: number) => {
            return (
              index % 2 === 0 
              ? "" 
              : value
            );
          }
        );

      expect(() => visualBuilder.update(dataView)).not.toThrowError();
    });
  });

  describe("Format settings test", () => {
    describe("Data color", () => {
      it("colors", (done) => {
        const mockColorPallete: powerbiVisualsApi.extensibility.IColorPalette = createColorPalette();
        let category: DataViewCategoryColumn;
        let colors: string[] = [];

        defaultDataViewBuilder.valuesCategoryValues.splice(
          0,
          defaultDataViewBuilder.valuesCategoryValues.length - 10
        );

        dataView = defaultDataViewBuilder.getDataView();

        category = dataView.categorical!.categories![0];

        category.objects = category.objects || [];

        category.values.forEach((value, index: number) => {
          const color: IColorInfo = mockColorPallete.getColor(index.toString());
          colors.push(color.value);
          category.objects![index] = {
            dataPoint: {
              fill: color.value
            }
          };
        });

        visualBuilder.updateRenderTimeout(dataView, () => {
          visualBuilder.wordText && Array.from(visualBuilder.wordText).forEach((element: Node) => {
              const fillColor: string = (<HTMLElement>element).style["fill"];
              expect(colors.some((color: string) => {
                  return fillColor === color;
                }));
            });

            done();
          }, 1000);
      });
    });

    describe("Stop words", () => {
      beforeEach(() => {
        dataView.metadata.objects = {
          stopWords: {
            show: true
          }
        };
      });

      // function that uses grep to filter DOM elements
      const grep = (elements: SVGElement[], text: string = "Afghanistan"): Element[] => {
        return elements.filter((element: Element) => {
          return element.innerHTML === "" || element.textContent === text;
        });
      }

      it("show", done => {
        dataView.metadata.objects!.stopWords.words = "Afghanistan";

        visualBuilder.updateRenderTimeout(dataView, () => {
            expect(grep(<SVGElement[]>(visualBuilder.wordText && Array.from(visualBuilder.wordText))).length).toBe(0);

            dataView.metadata.objects!.stopWords.show = false;

            visualBuilder.updateRenderTimeout(dataView, () => {
                expect(grep(<SVGElement[]>(visualBuilder.wordText && Array.from(visualBuilder.wordText))).length).toBeGreaterThan(0);

                done();
              }, 500);
          }, 500);
      });

      const checkStopWords = (done) => {
        dataView.metadata.objects!.stopWords.words = "";

        visualBuilder.updateRenderTimeout(dataView, () => {
            expect(visualBuilder.wordText?.length).toBeGreaterThan(0);

            const stopWord = "Afghanistan";
            dataView.metadata.objects!.stopWords.words = stopWord;

            visualBuilder.updateRenderTimeout(dataView, () => {
                const texts = visualBuilder.wordText && Array.from(visualBuilder.wordText);
                const withStopWord = texts?.map(t => t.textContent).filter(t => t?.includes(stopWord));
                expect(withStopWord?.length).toBe(0);
                done();
              }, 500);
          }, 500);
      }

      it("default", (done) => {
        checkStopWords(done);
      });

      it("with word-breaking option is disabled", done => {
        dataView.metadata.objects!.general = {
          isBrokenText: false,
        };

        checkStopWords(done);
      });
    });

    describe("Rotate text", () => {
      it("min/max angle", done => {
        const minAngle: number = -50,
          maxAngle: number = 50;

        dataView.metadata.objects = {
          rotateText: {
            minAngle,
            maxAngle
          }
        };

        visualBuilder.updateRenderTimeout(dataView, () => {
            visualBuilder.words?.forEach((element: Node) => {
              const translateNode = <any>d3Select(<Element>element).node();
              const matrix = translateNode.transform.baseVal.consolidate().matrix;
              let { a, b } = matrix;
              const rotate: number = Math.atan2(b, a) * 180 / Math.PI;

              expect(rotate).toBeGreaterThan(minAngle);
              expect(rotate).toBeLessThan(maxAngle);
            });

            done();
          }, 500);
      });
=======
    it("special characters On", (done) => {
      dataView.categorical!.categories![0].values = ["!!!!", '"""""', "###", "%@@@", "????", ">>>>>", "C$$$", "M&Ms", "special characters"];

      dataView.metadata.objects = {
        general: {
          isPunctuationsCharacters: true
        }
      };

      visualBuilder.updateflushAllD3TransitionsRenderTimeout(dataView, () => {
        visualBuilder.wordText && Array.from(visualBuilder.wordText).forEach((element: Node) => {
            const text = element.textContent;
            expect(defaultDataViewBuilder.valuesCategoryValues.some((value: any[]) => {
                  return text === value[0];
                }));
          });

          let length: number | undefined = visualBuilder.words && Array.from(visualBuilder.words).length;
          expect(length).toEqual(10);

          done();
        }, 300);
    });

    it("basic update", (done) => {
      visualBuilder.updateRenderTimeout(dataView, () => {
        expect(visualBuilder.wordText?.length).toBeGreaterThan(0);
        done();
      });
    });

    it("Word returns after word stop property is changed back", (done) => {
      visualBuilder.updateRenderTimeout(dataView, () => {
          const stopWord = "Afghanistan";
          let texts = visualBuilder.wordText && Array.from(visualBuilder.wordText);
          expect(texts?.length).toBeGreaterThan(0);

          dataView.metadata.objects = {
            stopWords: {
              show: true,
              words: stopWord
            }
          };

          visualBuilder.updateRenderTimeout(dataView, () => {
              texts = visualBuilder.wordText && Array.from(visualBuilder.wordText);
              let withStopWord = texts?.map(t => t.textContent).filter(t => t?.includes(stopWord));
              expect(withStopWord?.length).toBe(0);
              expect(texts?.length).toBeGreaterThan(0);

              (<any>dataView.metadata.objects).stopWords.show = false;

              visualBuilder.updateRenderTimeout(dataView, () => {
                  texts = visualBuilder.wordText && Array.from(visualBuilder.wordText);
                  withStopWord = texts?.map(t => t.textContent).filter(t => t?.includes(stopWord));
                  expect(withStopWord?.length).toBeGreaterThan(0);
                  expect(texts?.length).toBeGreaterThan(0);

                  done();
                }, 700);
            }, 500);
        }, 300);
    });

    it("click on first visual, then click on the second visual doesn't remove items", (done) => {
      const secondVisualBuilder: WordCloudBuilder = new WordCloudBuilder(500, 1000);

      visualBuilder.update(dataView);

      secondVisualBuilder.updateRenderTimeout(dataView, () => {
          const firstWord: SVGElement | undefined = visualBuilder.wordText && visualBuilder.wordText[0];

          d3Click(
            firstWord,
            parseInt(<string>firstWord?.getAttribute("x"), 10),
            parseInt(<string>firstWord?.getAttribute("y"), 10)
          );

          setTimeout(() => {
            const secondWord: SVGElement | undefined = secondVisualBuilder.wordText && secondVisualBuilder.wordText[0];

            d3Click(
              secondWord,
              parseInt(<string>secondWord?.getAttribute("x"), 10),
              parseInt(<string>secondWord?.getAttribute("y"), 10)
            );

            setTimeout(() => {
              expect(secondVisualBuilder.wordText?.length).toBe(visualBuilder.wordText?.length);

              done();
            });
          });
        }, 100);
    });

    it("click on first visual, then click on the second visual doesn't remove items", (done) => {
      defaultDataViewBuilder.valuesCategoryValues = [
        ["car collision hallway fall crash hallway", 1],
        ["car collision hallway hallway", 2],
        ["car collision person person car injure", 3]
      ];

      dataView = defaultDataViewBuilder.getDataView();

      visualBuilder.updateflushAllD3TransitionsRenderTimeout(dataView, () => {
          const texts = visualBuilder.wordText && Array.from(visualBuilder.wordText).map(
            (element: Node) => element.textContent);

          expect(texts?.length).toEqual(difference(texts).length);

          done();
        }, 100);
    });

    it("max number of words test", (done) => {
      const maxNumberOfWords: number = 30;

      defaultDataViewBuilder.valuesCategoryValues.forEach((value: any[], index: number) => {
          value[1] = 1000 + index;
        });

      dataView = defaultDataViewBuilder.getDataView();

      dataView.metadata.objects = {
        general: {
          maxNumberOfWords,
          isBrokenText: false
        }
      };

      visualBuilder.updateflushAllD3TransitionsRenderTimeout(dataView, () => {
          expect(visualBuilder.wordText?.length).toEqual(maxNumberOfWords);

          done();
        }, 300);
    });

    // Check only max number of words, without additional options
    it("Max number of words", done => {
      const numberOfWords: number = 10;

      dataView.metadata.objects = {
        general: {
          maxNumberOfWords: numberOfWords
        }
      };

      visualBuilder.updateRenderTimeout(dataView, () => {
          let length: number | undefined = visualBuilder.words && Array.from(visualBuilder.words).length;
          expect(length).toBeLessThanOrEqual(numberOfWords);
          done();
        }, 500);
    });

    // Check only Word-breaking, without additional options
    it("Word-breaking option", done => {
      visualBuilder.updateRenderTimeout(dataView, () => {
          let oldLength = <number>(visualBuilder.words && Array.from(visualBuilder.words).length);
          dataView.metadata.objects = {
            general: {
              isBrokenText: true
            }
          };
          visualBuilder.updateRenderTimeout(dataView, () => {
              let newLength: number | undefined = visualBuilder.words && Array.from(visualBuilder.words).length;
              expect(newLength).toBeLessThanOrEqual(oldLength);
              done();
            }, 500);
        }, 500);
    });

    it("words with special characters", (done) => {
      defaultDataViewBuilder.valuesCategoryValues = [
        ["email?!", 1],
        ["email@emil.ru", 2],
        ["<html_tag>", 3]
      ];

      dataView = defaultDataViewBuilder.getDataView();
      dataView.metadata.objects = {
        general: {
          isBrokenText: false,
          isPunctuationsCharacters: true,
        }
      };

      visualBuilder.updateflushAllD3TransitionsRenderTimeout(dataView, () => {
          (visualBuilder.wordText && Array.from(visualBuilder.wordText))?.forEach(
            (element: Node) => {
              const text = element.textContent;
              expect(
                defaultDataViewBuilder.valuesCategoryValues.some(
                  (value: any[]) => {
                    return text === value[0];
                  }));
            }
          );

          done();
        }, 300);
    });

    it("empty word values test", () => {
      dataView.categorical!.categories![0].values =
        dataView.categorical!.categories![0].values.map(
          (value: PrimitiveValue, index: number) => {
            return (
              index % 2 === 0 
              ? "" 
              : value
            );
          }
        );

      expect(() => visualBuilder.update(dataView)).not.toThrowError();
    });
  });

  describe("Format settings test", () => {
    describe("Data color", () => {
      it("colors", (done) => {
        const mockColorPallete: powerbiVisualsApi.extensibility.IColorPalette = createColorPalette();
        let category: DataViewCategoryColumn;
        let colors: string[] = [];

        defaultDataViewBuilder.valuesCategoryValues.splice(
          0,
          defaultDataViewBuilder.valuesCategoryValues.length - 10
        );

        dataView = defaultDataViewBuilder.getDataView();

        category = dataView.categorical!.categories![0];

        category.objects = category.objects || [];

        category.values.forEach((value, index: number) => {
          const color: IColorInfo = mockColorPallete.getColor(index.toString());
          colors.push(color.value);
          category.objects![index] = {
            dataPoint: {
              fill: color.value
            }
          };
        });

        visualBuilder.updateRenderTimeout(dataView, () => {
          visualBuilder.wordText && Array.from(visualBuilder.wordText).forEach((element: Node) => {
              const fillColor: string = (<HTMLElement>element).style["fill"];
              expect(colors.some((color: string) => {
                  return fillColor === color;
                }));
            });

            done();
          }, 1000);
      });
    });

    describe("Stop words", () => {
      beforeEach(() => {
        dataView.metadata.objects = {
          stopWords: {
            show: true
          }
        };
      });

      // function that uses grep to filter DOM elements
      const grep = (elements: SVGElement[], text: string = "Afghanistan"): Element[] => {
        return elements.filter((element: Element) => {
          return element.innerHTML === "" || element.textContent === text;
        });
      }

      it("show", done => {
        dataView.metadata.objects!.stopWords.words = "Afghanistan";

        visualBuilder.updateRenderTimeout(dataView, () => {
            expect(grep(<SVGElement[]>(visualBuilder.wordText && Array.from(visualBuilder.wordText))).length).toBe(0);

            dataView.metadata.objects!.stopWords.show = false;

            visualBuilder.updateRenderTimeout(dataView, () => {
                expect(grep(<SVGElement[]>(visualBuilder.wordText && Array.from(visualBuilder.wordText))).length).toBeGreaterThan(0);

                done();
              }, 500);
          }, 500);
      });

      const checkStopWords = (done) => {
        dataView.metadata.objects!.stopWords.words = "";

        visualBuilder.updateRenderTimeout(dataView, () => {
            expect(visualBuilder.wordText?.length).toBeGreaterThan(0);

            const stopWord = "Afghanistan";
            dataView.metadata.objects!.stopWords.words = stopWord;

            visualBuilder.updateRenderTimeout(dataView, () => {
                const texts = visualBuilder.wordText && Array.from(visualBuilder.wordText);
                const withStopWord = texts?.map(t => t.textContent).filter(t => t?.includes(stopWord));
                expect(withStopWord?.length).toBe(0);
                done();
              }, 500);
          }, 500);
      }

      it("default", (done) => {
        checkStopWords(done);
      });

      it("with word-breaking option is disabled", done => {
        dataView.metadata.objects!.general = {
          isBrokenText: false,
        };

        checkStopWords(done);
      });
    });

    describe("Rotate text", () => {
      it("min/max angle", done => {
        const minAngle: number = -50,
          maxAngle: number = 50;

        dataView.metadata.objects = {
          rotateText: {
            minAngle,
            maxAngle
          }
        };

        visualBuilder.updateRenderTimeout(dataView, () => {
            visualBuilder.words?.forEach((element: Node) => {
              const translateNode = <any>d3Select(<Element>element).node();
              const matrix = translateNode.transform.baseVal.consolidate().matrix;
              let { a, b } = matrix;
              const rotate: number = Math.atan2(b, a) * 180 / Math.PI;

              expect(rotate).toBeGreaterThan(minAngle);
              expect(rotate).toBeLessThan(maxAngle);
            });

            done();
          }, 500);
      });
    });
  });

  describe("getCanvasContext", () => {
    let visualInstance: VisualClass;

    beforeEach(() => {
      visualInstance = visualBuilder.instance;
    });

    it("should return defined value", () => {
      let context: CanvasRenderingContext2D = visualInstance.canvasContext;

      expect(context).not.toBeUndefined();
      expect(context).not.toBeNull();
    });
  });

  describe("Selection", () => {
    it("Check index of the data-point after filtering", () => {
      const formattingSettings = new FormattingSettingsService().populateFormattingSettingsModel(WordCloudSettings, dataView);

      const item: WordCloudText | undefined = VisualClass.converter(dataView, formattingSettings, createColorPalette(), visualBuilder.visualHost)
        .texts
        .find((item: WordCloudText) => item.text === "Angola");
      expect(item?.index).toBe(5);
    });
  });

  describe("Selection tests", () => {
    it("word can be selected", (done) => {
      visualBuilder.updateRenderTimeout(dataView, () => {
        visualBuilder.wordClick("Iran");

        renderTimeout(() => {
          expect(visualBuilder.selectedWords?.length).toBe(1);
          done();
        });
      }, 300);
    });

    it("word can be deselected", (done) => {
      visualBuilder.updateRenderTimeout(dataView, () => {
        visualBuilder.wordClick("Iran");

        renderTimeout(() => {
          expect(visualBuilder.selectedWords?.length).toBe(1);
          visualBuilder.wordClick("Iran");

          renderTimeout(() => {
            expect(visualBuilder.selectedWords?.length).toBe(84);

            done();
          });
        });
      }, 300);
    });

    it("multi-selection should work with ctrlKey", (done) => {
      visualBuilder.updateRenderTimeout(dataView, () => {
        checkMultiselection(ClickEventType.CtrlKey, done);
      }, 500)
>>>>>>> f9bbcdb2
    });
  });

<<<<<<< HEAD
  describe("getCanvasContext", () => {
    let visualInstance: VisualClass;

    beforeEach(() => {
      visualInstance = visualBuilder.instance;
    });

    it("should return defined value", () => {
      let context: CanvasRenderingContext2D = visualInstance.canvasContext;

      expect(context).not.toBeUndefined();
      expect(context).not.toBeNull();
    });
  });

  describe("Selection", () => {
    it("Check index of the data-point after filtering", () => {
      const formattingSettings = new FormattingSettingsService().populateFormattingSettingsModel(WordCloudSettings, [dataView]);

      const item: WordCloudText | undefined = VisualClass.converter(dataView, formattingSettings, createColorPalette(), visualBuilder.visualHost)
        .texts
        .find((item: WordCloudText) => item.text === "Angola");
      expect(item?.index).toBe(5);
    });
  });

  describe("Capabilities tests", () => {
    it("all items having displayName should have displayNameKey property", async () => {
      const capabilities = await fetch("base/capabilities.json");
      const jsonData = await capabilities.json();
      let objectsChecker: Function = (obj) => {
        const objKeys = Object.keys(obj);
        for (let property of objKeys) {
          let value: any = obj[property];

          if (value.displayName) {
            expect(value.displayNameKey).toBeDefined();
          }

          if (typeof value === "object") {
            objectsChecker(value);
          }
        }
      };

      objectsChecker(jsonData);
    });
  });
=======
    it("multi-selection should work with metaKey", (done) => {
      visualBuilder.updateRenderTimeout(dataView, () => {
        checkMultiselection(ClickEventType.MetaKey, done);
      }, 500)
    });

    it("multi-selection should work with shiftKey", (done) => {
      visualBuilder.updateRenderTimeout(dataView, () => {
        checkMultiselection(ClickEventType.ShiftKey, done);
      }, 500)
    });

    function checkMultiselection(eventType: number, done: DoneFn): void {
      visualBuilder.wordClick("Iran");

      renderTimeout(() => {
        expect(visualBuilder.selectedWords?.length).toBe(1);

        visualBuilder.wordClick("Albania", eventType);

        renderTimeout(() => {
          expect(visualBuilder.selectedWords?.length).toBe(2);

          done();
        });
      });
    }
  });

  describe("Capabilities tests", () => {
    it("all items having displayName should have displayNameKey property", async () => {
      const capabilities = await fetch("base/capabilities.json");
      const jsonData = await capabilities.json();
      let objectsChecker: Function = (obj) => {
        const objKeys = Object.keys(obj);
        for (let property of objKeys) {
          let value: any = obj[property];

          if (value.displayName) {
            expect(value.displayNameKey).toBeDefined();
          }

          if (typeof value === "object") {
            objectsChecker(value);
          }
        }
      };

      objectsChecker(jsonData);
    });
  });
>>>>>>> f9bbcdb2

  describe("Accessibility", () => {
    describe("High contrast mode", () => {
      const backgroundColor: string = "#000000";
      const foregroundColor: string = "#ffff00";

      beforeEach(() => {
        visualBuilder.visualHost.colorPalette.isHighContrast = true;

        visualBuilder.visualHost.colorPalette.background = { value: backgroundColor };
        visualBuilder.visualHost.colorPalette.foreground = { value: foregroundColor };
      });

      it("should render all of render with foreground color applied", (done) => {
        visualBuilder.updateRenderTimeout(dataView, () => {
          const words = <SVGElement[]>(visualBuilder.wordText && Array.from(visualBuilder.wordText));

          expect(isColorAppliedToElements(words, foregroundColor, "fill"));

          done();
        });
      });

      function isColorAppliedToElements(
        elements: SVGElement[],
        color?: string,
        colorStyleName: string = "fill"
      ): boolean {
        return elements.some((element: SVGElement) => {
          const currentColor: string = element.style[colorStyleName];

          if (!currentColor || !color) {
            return currentColor === color;
          }

          return areColorsEqual(currentColor, color);
        });
      }
<<<<<<< HEAD
=======
    });

    describe("Keyboard navigation and related aria-attributes tests:", () => {
      it("should have role=listbox and aria-multiselectable attributes correctly set", (done) => {
        visualBuilder.updateRenderTimeout(dataView, () => {
          const wordsElement: SVGElement = visualBuilder.word;
          
          expect(wordsElement.getAttribute("role")).toBe("listbox");
          expect(wordsElement.getAttribute("aria-multiselectable")).toBe("true");

          done();
        }, 500);
      });

      it("enter toggles the correct word", (done) => {
        visualBuilder.updateRenderTimeout(dataView, () => {
          const enterEvent = new KeyboardEvent("keydown", { code: "Enter", bubbles: true });
          checkKeyboardSingleSelection(enterEvent);
          done();
        }, 500);
      });

      it("space toggles the correct word", (done) => {
        visualBuilder.updateRenderTimeout(dataView, () => {
          const spaceEvent = new KeyboardEvent("keydown", { code: "Space", bubbles: true });
          checkKeyboardSingleSelection(spaceEvent);
          done();
        }, 500);
      });

      it("multiselection should work with ctrlKey", (done) => {
        visualBuilder.updateRenderTimeout(dataView, () => {
          const enterEventCtrlKey = new KeyboardEvent("keydown", { code: "Enter", bubbles: true, ctrlKey: true });
          checkKeyboardMultiSelection(enterEventCtrlKey);
          done();
        }, 500);
      });

      it("multiselection should work with metaKey", (done) => {
        visualBuilder.updateRenderTimeout(dataView, () => {
          const enterEventMetaKey = new KeyboardEvent("keydown", { code: "Enter", bubbles: true, metaKey: true });
          checkKeyboardMultiSelection(enterEventMetaKey);
          done();
        }, 500);
      });

      it("multiselection should work with shiftKey", (done) => {
        visualBuilder.updateRenderTimeout(dataView, () => {
          const enterEventShiftKey = new KeyboardEvent("keydown", { code: "Enter", bubbles: true, shiftKey: true });
          checkKeyboardMultiSelection(enterEventShiftKey);
          done();
        }, 500);
      });

      it("word can be focused", (done) => {
        visualBuilder.updateRenderTimeout(dataView, () => {
          const words: SVGElement[] = Array.from(visualBuilder.words);
          const firstWord: SVGElement = words[0].querySelector("rect");

          words.forEach((word: SVGElement) => {
            expect(word.matches(":focus-visible")).toBeFalse();
          });

          firstWord.focus();
          expect(firstWord.matches(':focus-visible')).toBeTrue();

          const otherWords: SVGElement[] = words.slice(1);
          otherWords.forEach((word: SVGElement) => {
            expect(word.matches(":focus-visible")).toBeFalse();
          });
          done();
        }, 500);
      });

      function checkKeyboardSingleSelection(keyboardSingleSelectionEvent: KeyboardEvent): void {
        visualBuilder.updateFlushAllD3Transitions(dataView);
        const words: SVGElement[] = Array.from(visualBuilder.words);
        const firstWord: SVGElement = words[0];

        firstWord.dispatchEvent(keyboardSingleSelectionEvent);
        expect(firstWord.getAttribute("aria-selected")).toBe("true");
        expect(visualBuilder.selectedWords?.length).toBe(1);
      }

      function checkKeyboardMultiSelection(keyboardMultiselectionEvent: KeyboardEvent): void {
        visualBuilder.updateFlushAllD3Transitions(dataView);
        const enterEvent = new KeyboardEvent("keydown", { code: "Enter", bubbles: true });
        const words: SVGElement[] = Array.from(visualBuilder.words);
        const firstWord: SVGElement = words[0];
        const secondWord: SVGElement = words[1];

        // select first word
        firstWord.dispatchEvent(enterEvent);
        // multiselect second word
        secondWord.dispatchEvent(keyboardMultiselectionEvent);

        expect(firstWord.getAttribute("aria-selected")).toBe("true");
        expect(secondWord.getAttribute("aria-selected")).toBe("true");
        expect(visualBuilder.selectedWords?.length).toBe(2);
      }
>>>>>>> f9bbcdb2
    });
  });
});<|MERGE_RESOLUTION|>--- conflicted
+++ resolved
@@ -36,11 +36,7 @@
 import IColorInfo = powerbiVisualsApi.IColorInfo;
 
 // powerbi.extensibility.utils.test
-<<<<<<< HEAD
-import { createColorPalette, renderTimeout, MockISelectionManager, d3Click, getRandomNumber } from "powerbi-visuals-utils-testutils";
-=======
 import { createColorPalette, renderTimeout, MockISelectionManager, d3Click, ClickEventType } from "powerbi-visuals-utils-testutils";
->>>>>>> f9bbcdb2
 
 import { WordCloudData } from "./WordCloudData";
 import { WordCloudBuilder } from "./WordCloudBuilder";
@@ -140,11 +136,7 @@
         }
       };
         
-<<<<<<< HEAD
-      const formattingSettings = new FormattingSettingsService().populateFormattingSettingsModel(WordCloudSettings, [dataView]);
-=======
       const formattingSettings = new FormattingSettingsService().populateFormattingSettingsModel(WordCloudSettings, dataView);
->>>>>>> f9bbcdb2
 
       const data = VisualClass.converter(dataView, formattingSettings, createColorPalette(), visualBuilder.visualHost);
       expect(data.dataPoints.length).toEqual(74);
@@ -210,10 +202,6 @@
           done();
         }, 500);
     });
-<<<<<<< HEAD
-
-    it("special characters Off with Word-breaking On", (done) => {
-=======
 
     it("special characters Off with Word-breaking On", (done) => {
       dataView.categorical!.categories![0].values = ["!!!!", '"""""', "###", "%@@@", "????", ">>>>>", "C$$$", "M&Ms", "special characters"];
@@ -241,46 +229,6 @@
         }, 500);
     });
 
-    it("special characters Off with Word-breaking Off", (done) => {
->>>>>>> f9bbcdb2
-      dataView.categorical!.categories![0].values = ["!!!!", '"""""', "###", "%@@@", "????", ">>>>>", "C$$$", "M&Ms", "special characters"];
-
-      dataView.metadata.objects = {
-        general: {
-          isPunctuationsCharacters: false,
-<<<<<<< HEAD
-          isBrokenText: true,
-        }
-      };
-
-      let expectedWords: string[] = ["C", "M", "Ms", "special", "characters"];
-=======
-          isBrokenText: false,
-        }
-      };
-
-      let expectedWords: string[] = ["C", "M Ms", "special characters"];
->>>>>>> f9bbcdb2
-
-      visualBuilder.updateRenderTimeout(dataView, () => {
-        visualBuilder.wordText && Array.from(visualBuilder.wordText).forEach((element: Node) => {
-            const text = element.textContent;
-            expect(expectedWords.some((value: string) => {
-                return text === value;
-              }));
-          });
-
-          let length: number | undefined = visualBuilder.words && Array.from(visualBuilder.words).length;
-<<<<<<< HEAD
-          expect(length).toEqual(5);
-=======
-          expect(length).toEqual(3);
->>>>>>> f9bbcdb2
-          done();
-        }, 500);
-    });
-
-<<<<<<< HEAD
     it("special characters Off with Word-breaking Off", (done) => {
       dataView.categorical!.categories![0].values = ["!!!!", '"""""', "###", "%@@@", "????", ">>>>>", "C$$$", "M&Ms", "special characters"];
 
@@ -420,24 +368,6 @@
 
           done();
         }, 100);
-    });
-
-    it("multiple selection test", (done) => {
-      visualBuilder.updateflushAllD3TransitionsRenderTimeout(dataView, () => {
-          visualBuilder.wordClick("Iran");
-
-          renderTimeout(() => {
-            expect(visualBuilder.selectedWords?.length).toBe(1);
-
-            visualBuilder.wordClick("Albania", true);
-
-            renderTimeout(() => {
-              expect(visualBuilder.selectedWords?.length).toBe(2);
-
-              done();
-            });
-          });
-        }, 300);
     });
 
     it("max number of words test", (done) => {
@@ -674,356 +604,6 @@
             done();
           }, 500);
       });
-=======
-    it("special characters On", (done) => {
-      dataView.categorical!.categories![0].values = ["!!!!", '"""""', "###", "%@@@", "????", ">>>>>", "C$$$", "M&Ms", "special characters"];
-
-      dataView.metadata.objects = {
-        general: {
-          isPunctuationsCharacters: true
-        }
-      };
-
-      visualBuilder.updateflushAllD3TransitionsRenderTimeout(dataView, () => {
-        visualBuilder.wordText && Array.from(visualBuilder.wordText).forEach((element: Node) => {
-            const text = element.textContent;
-            expect(defaultDataViewBuilder.valuesCategoryValues.some((value: any[]) => {
-                  return text === value[0];
-                }));
-          });
-
-          let length: number | undefined = visualBuilder.words && Array.from(visualBuilder.words).length;
-          expect(length).toEqual(10);
-
-          done();
-        }, 300);
-    });
-
-    it("basic update", (done) => {
-      visualBuilder.updateRenderTimeout(dataView, () => {
-        expect(visualBuilder.wordText?.length).toBeGreaterThan(0);
-        done();
-      });
-    });
-
-    it("Word returns after word stop property is changed back", (done) => {
-      visualBuilder.updateRenderTimeout(dataView, () => {
-          const stopWord = "Afghanistan";
-          let texts = visualBuilder.wordText && Array.from(visualBuilder.wordText);
-          expect(texts?.length).toBeGreaterThan(0);
-
-          dataView.metadata.objects = {
-            stopWords: {
-              show: true,
-              words: stopWord
-            }
-          };
-
-          visualBuilder.updateRenderTimeout(dataView, () => {
-              texts = visualBuilder.wordText && Array.from(visualBuilder.wordText);
-              let withStopWord = texts?.map(t => t.textContent).filter(t => t?.includes(stopWord));
-              expect(withStopWord?.length).toBe(0);
-              expect(texts?.length).toBeGreaterThan(0);
-
-              (<any>dataView.metadata.objects).stopWords.show = false;
-
-              visualBuilder.updateRenderTimeout(dataView, () => {
-                  texts = visualBuilder.wordText && Array.from(visualBuilder.wordText);
-                  withStopWord = texts?.map(t => t.textContent).filter(t => t?.includes(stopWord));
-                  expect(withStopWord?.length).toBeGreaterThan(0);
-                  expect(texts?.length).toBeGreaterThan(0);
-
-                  done();
-                }, 700);
-            }, 500);
-        }, 300);
-    });
-
-    it("click on first visual, then click on the second visual doesn't remove items", (done) => {
-      const secondVisualBuilder: WordCloudBuilder = new WordCloudBuilder(500, 1000);
-
-      visualBuilder.update(dataView);
-
-      secondVisualBuilder.updateRenderTimeout(dataView, () => {
-          const firstWord: SVGElement | undefined = visualBuilder.wordText && visualBuilder.wordText[0];
-
-          d3Click(
-            firstWord,
-            parseInt(<string>firstWord?.getAttribute("x"), 10),
-            parseInt(<string>firstWord?.getAttribute("y"), 10)
-          );
-
-          setTimeout(() => {
-            const secondWord: SVGElement | undefined = secondVisualBuilder.wordText && secondVisualBuilder.wordText[0];
-
-            d3Click(
-              secondWord,
-              parseInt(<string>secondWord?.getAttribute("x"), 10),
-              parseInt(<string>secondWord?.getAttribute("y"), 10)
-            );
-
-            setTimeout(() => {
-              expect(secondVisualBuilder.wordText?.length).toBe(visualBuilder.wordText?.length);
-
-              done();
-            });
-          });
-        }, 100);
-    });
-
-    it("click on first visual, then click on the second visual doesn't remove items", (done) => {
-      defaultDataViewBuilder.valuesCategoryValues = [
-        ["car collision hallway fall crash hallway", 1],
-        ["car collision hallway hallway", 2],
-        ["car collision person person car injure", 3]
-      ];
-
-      dataView = defaultDataViewBuilder.getDataView();
-
-      visualBuilder.updateflushAllD3TransitionsRenderTimeout(dataView, () => {
-          const texts = visualBuilder.wordText && Array.from(visualBuilder.wordText).map(
-            (element: Node) => element.textContent);
-
-          expect(texts?.length).toEqual(difference(texts).length);
-
-          done();
-        }, 100);
-    });
-
-    it("max number of words test", (done) => {
-      const maxNumberOfWords: number = 30;
-
-      defaultDataViewBuilder.valuesCategoryValues.forEach((value: any[], index: number) => {
-          value[1] = 1000 + index;
-        });
-
-      dataView = defaultDataViewBuilder.getDataView();
-
-      dataView.metadata.objects = {
-        general: {
-          maxNumberOfWords,
-          isBrokenText: false
-        }
-      };
-
-      visualBuilder.updateflushAllD3TransitionsRenderTimeout(dataView, () => {
-          expect(visualBuilder.wordText?.length).toEqual(maxNumberOfWords);
-
-          done();
-        }, 300);
-    });
-
-    // Check only max number of words, without additional options
-    it("Max number of words", done => {
-      const numberOfWords: number = 10;
-
-      dataView.metadata.objects = {
-        general: {
-          maxNumberOfWords: numberOfWords
-        }
-      };
-
-      visualBuilder.updateRenderTimeout(dataView, () => {
-          let length: number | undefined = visualBuilder.words && Array.from(visualBuilder.words).length;
-          expect(length).toBeLessThanOrEqual(numberOfWords);
-          done();
-        }, 500);
-    });
-
-    // Check only Word-breaking, without additional options
-    it("Word-breaking option", done => {
-      visualBuilder.updateRenderTimeout(dataView, () => {
-          let oldLength = <number>(visualBuilder.words && Array.from(visualBuilder.words).length);
-          dataView.metadata.objects = {
-            general: {
-              isBrokenText: true
-            }
-          };
-          visualBuilder.updateRenderTimeout(dataView, () => {
-              let newLength: number | undefined = visualBuilder.words && Array.from(visualBuilder.words).length;
-              expect(newLength).toBeLessThanOrEqual(oldLength);
-              done();
-            }, 500);
-        }, 500);
-    });
-
-    it("words with special characters", (done) => {
-      defaultDataViewBuilder.valuesCategoryValues = [
-        ["email?!", 1],
-        ["email@emil.ru", 2],
-        ["<html_tag>", 3]
-      ];
-
-      dataView = defaultDataViewBuilder.getDataView();
-      dataView.metadata.objects = {
-        general: {
-          isBrokenText: false,
-          isPunctuationsCharacters: true,
-        }
-      };
-
-      visualBuilder.updateflushAllD3TransitionsRenderTimeout(dataView, () => {
-          (visualBuilder.wordText && Array.from(visualBuilder.wordText))?.forEach(
-            (element: Node) => {
-              const text = element.textContent;
-              expect(
-                defaultDataViewBuilder.valuesCategoryValues.some(
-                  (value: any[]) => {
-                    return text === value[0];
-                  }));
-            }
-          );
-
-          done();
-        }, 300);
-    });
-
-    it("empty word values test", () => {
-      dataView.categorical!.categories![0].values =
-        dataView.categorical!.categories![0].values.map(
-          (value: PrimitiveValue, index: number) => {
-            return (
-              index % 2 === 0 
-              ? "" 
-              : value
-            );
-          }
-        );
-
-      expect(() => visualBuilder.update(dataView)).not.toThrowError();
-    });
-  });
-
-  describe("Format settings test", () => {
-    describe("Data color", () => {
-      it("colors", (done) => {
-        const mockColorPallete: powerbiVisualsApi.extensibility.IColorPalette = createColorPalette();
-        let category: DataViewCategoryColumn;
-        let colors: string[] = [];
-
-        defaultDataViewBuilder.valuesCategoryValues.splice(
-          0,
-          defaultDataViewBuilder.valuesCategoryValues.length - 10
-        );
-
-        dataView = defaultDataViewBuilder.getDataView();
-
-        category = dataView.categorical!.categories![0];
-
-        category.objects = category.objects || [];
-
-        category.values.forEach((value, index: number) => {
-          const color: IColorInfo = mockColorPallete.getColor(index.toString());
-          colors.push(color.value);
-          category.objects![index] = {
-            dataPoint: {
-              fill: color.value
-            }
-          };
-        });
-
-        visualBuilder.updateRenderTimeout(dataView, () => {
-          visualBuilder.wordText && Array.from(visualBuilder.wordText).forEach((element: Node) => {
-              const fillColor: string = (<HTMLElement>element).style["fill"];
-              expect(colors.some((color: string) => {
-                  return fillColor === color;
-                }));
-            });
-
-            done();
-          }, 1000);
-      });
-    });
-
-    describe("Stop words", () => {
-      beforeEach(() => {
-        dataView.metadata.objects = {
-          stopWords: {
-            show: true
-          }
-        };
-      });
-
-      // function that uses grep to filter DOM elements
-      const grep = (elements: SVGElement[], text: string = "Afghanistan"): Element[] => {
-        return elements.filter((element: Element) => {
-          return element.innerHTML === "" || element.textContent === text;
-        });
-      }
-
-      it("show", done => {
-        dataView.metadata.objects!.stopWords.words = "Afghanistan";
-
-        visualBuilder.updateRenderTimeout(dataView, () => {
-            expect(grep(<SVGElement[]>(visualBuilder.wordText && Array.from(visualBuilder.wordText))).length).toBe(0);
-
-            dataView.metadata.objects!.stopWords.show = false;
-
-            visualBuilder.updateRenderTimeout(dataView, () => {
-                expect(grep(<SVGElement[]>(visualBuilder.wordText && Array.from(visualBuilder.wordText))).length).toBeGreaterThan(0);
-
-                done();
-              }, 500);
-          }, 500);
-      });
-
-      const checkStopWords = (done) => {
-        dataView.metadata.objects!.stopWords.words = "";
-
-        visualBuilder.updateRenderTimeout(dataView, () => {
-            expect(visualBuilder.wordText?.length).toBeGreaterThan(0);
-
-            const stopWord = "Afghanistan";
-            dataView.metadata.objects!.stopWords.words = stopWord;
-
-            visualBuilder.updateRenderTimeout(dataView, () => {
-                const texts = visualBuilder.wordText && Array.from(visualBuilder.wordText);
-                const withStopWord = texts?.map(t => t.textContent).filter(t => t?.includes(stopWord));
-                expect(withStopWord?.length).toBe(0);
-                done();
-              }, 500);
-          }, 500);
-      }
-
-      it("default", (done) => {
-        checkStopWords(done);
-      });
-
-      it("with word-breaking option is disabled", done => {
-        dataView.metadata.objects!.general = {
-          isBrokenText: false,
-        };
-
-        checkStopWords(done);
-      });
-    });
-
-    describe("Rotate text", () => {
-      it("min/max angle", done => {
-        const minAngle: number = -50,
-          maxAngle: number = 50;
-
-        dataView.metadata.objects = {
-          rotateText: {
-            minAngle,
-            maxAngle
-          }
-        };
-
-        visualBuilder.updateRenderTimeout(dataView, () => {
-            visualBuilder.words?.forEach((element: Node) => {
-              const translateNode = <any>d3Select(<Element>element).node();
-              const matrix = translateNode.transform.baseVal.consolidate().matrix;
-              let { a, b } = matrix;
-              const rotate: number = Math.atan2(b, a) * 180 / Math.PI;
-
-              expect(rotate).toBeGreaterThan(minAngle);
-              expect(rotate).toBeLessThan(maxAngle);
-            });
-
-            done();
-          }, 500);
-      });
     });
   });
 
@@ -1086,35 +666,35 @@
       visualBuilder.updateRenderTimeout(dataView, () => {
         checkMultiselection(ClickEventType.CtrlKey, done);
       }, 500)
->>>>>>> f9bbcdb2
-    });
-  });
-
-<<<<<<< HEAD
-  describe("getCanvasContext", () => {
-    let visualInstance: VisualClass;
-
-    beforeEach(() => {
-      visualInstance = visualBuilder.instance;
-    });
-
-    it("should return defined value", () => {
-      let context: CanvasRenderingContext2D = visualInstance.canvasContext;
-
-      expect(context).not.toBeUndefined();
-      expect(context).not.toBeNull();
-    });
-  });
-
-  describe("Selection", () => {
-    it("Check index of the data-point after filtering", () => {
-      const formattingSettings = new FormattingSettingsService().populateFormattingSettingsModel(WordCloudSettings, [dataView]);
-
-      const item: WordCloudText | undefined = VisualClass.converter(dataView, formattingSettings, createColorPalette(), visualBuilder.visualHost)
-        .texts
-        .find((item: WordCloudText) => item.text === "Angola");
-      expect(item?.index).toBe(5);
-    });
+    });
+
+    it("multi-selection should work with metaKey", (done) => {
+      visualBuilder.updateRenderTimeout(dataView, () => {
+        checkMultiselection(ClickEventType.MetaKey, done);
+      }, 500)
+    });
+
+    it("multi-selection should work with shiftKey", (done) => {
+      visualBuilder.updateRenderTimeout(dataView, () => {
+        checkMultiselection(ClickEventType.ShiftKey, done);
+      }, 500)
+    });
+
+    function checkMultiselection(eventType: number, done: DoneFn): void {
+      visualBuilder.wordClick("Iran");
+
+      renderTimeout(() => {
+        expect(visualBuilder.selectedWords?.length).toBe(1);
+
+        visualBuilder.wordClick("Albania", eventType);
+
+        renderTimeout(() => {
+          expect(visualBuilder.selectedWords?.length).toBe(2);
+
+          done();
+        });
+      });
+    }
   });
 
   describe("Capabilities tests", () => {
@@ -1139,59 +719,6 @@
       objectsChecker(jsonData);
     });
   });
-=======
-    it("multi-selection should work with metaKey", (done) => {
-      visualBuilder.updateRenderTimeout(dataView, () => {
-        checkMultiselection(ClickEventType.MetaKey, done);
-      }, 500)
-    });
-
-    it("multi-selection should work with shiftKey", (done) => {
-      visualBuilder.updateRenderTimeout(dataView, () => {
-        checkMultiselection(ClickEventType.ShiftKey, done);
-      }, 500)
-    });
-
-    function checkMultiselection(eventType: number, done: DoneFn): void {
-      visualBuilder.wordClick("Iran");
-
-      renderTimeout(() => {
-        expect(visualBuilder.selectedWords?.length).toBe(1);
-
-        visualBuilder.wordClick("Albania", eventType);
-
-        renderTimeout(() => {
-          expect(visualBuilder.selectedWords?.length).toBe(2);
-
-          done();
-        });
-      });
-    }
-  });
-
-  describe("Capabilities tests", () => {
-    it("all items having displayName should have displayNameKey property", async () => {
-      const capabilities = await fetch("base/capabilities.json");
-      const jsonData = await capabilities.json();
-      let objectsChecker: Function = (obj) => {
-        const objKeys = Object.keys(obj);
-        for (let property of objKeys) {
-          let value: any = obj[property];
-
-          if (value.displayName) {
-            expect(value.displayNameKey).toBeDefined();
-          }
-
-          if (typeof value === "object") {
-            objectsChecker(value);
-          }
-        }
-      };
-
-      objectsChecker(jsonData);
-    });
-  });
->>>>>>> f9bbcdb2
 
   describe("Accessibility", () => {
     describe("High contrast mode", () => {
@@ -1230,8 +757,6 @@
           return areColorsEqual(currentColor, color);
         });
       }
-<<<<<<< HEAD
-=======
     });
 
     describe("Keyboard navigation and related aria-attributes tests:", () => {
@@ -1332,7 +857,6 @@
         expect(secondWord.getAttribute("aria-selected")).toBe("true");
         expect(visualBuilder.selectedWords?.length).toBe(2);
       }
->>>>>>> f9bbcdb2
     });
   });
 });