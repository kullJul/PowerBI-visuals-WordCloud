--- conflicted
+++ resolved
@@ -51,21 +51,6 @@
         return this.element.querySelector("svg.wordCloud");
     }
 
-<<<<<<< HEAD
-    public get words(): NodeListOf<SVGElement> | undefined {
-        return this.mainElement?.querySelectorAll("g > g.words > g.word");
-    }
-
-    public get wordText(): NodeListOf<SVGElement> | undefined {
-        return this.mainElement?.querySelectorAll("text");
-    }
-
-    public get wordRects(): NodeListOf<SVGElement> | undefined {
-        return this.mainElement?.querySelectorAll("rect");
-    }
-
-    public wordClick(text: string, ctrl = false) {
-=======
     public get word(): SVGElement {
         return this.mainElement?.querySelector("g > g.words");
     }
@@ -83,7 +68,6 @@
     }
 
     public wordClick(text: string, eventType: ClickEventType = ClickEventType.Default) {
->>>>>>> f9bbcdb2
         const elements: SVGElement[] | undefined = this.words && Array.from(this.words)
             .filter((element: SVGElement) => {
                 return element.querySelector("text")?.textContent === text;
@@ -99,11 +83,7 @@
             element,
             parseFloat(<string>element?.getAttribute("x")),
             parseFloat(<string>element?.getAttribute("y")),
-<<<<<<< HEAD
-            ctrl
-=======
             eventType
->>>>>>> f9bbcdb2
             ? ClickEventType.CtrlKey
             : undefined
         );
